--- conflicted
+++ resolved
@@ -57,13 +57,10 @@
 * Fixed a bug to allow the Self Diagnostics log file to be opened simutaneously
   by another process in read-only mode for .NET Framework.
   ([#1693](https://github.com/open-telemetry/opentelemetry-dotnet/pull/1693))
-<<<<<<< HEAD
-=======
 * Metrics removed as it is not part 1.0.0 release. See issue
   [#1501](https://github.com/open-telemetry/opentelemetry-dotnet/issues/1501)
   for details on Metric release plans.
 * Fix Resource attribute telemetry.sdk.version to have correct file version.
->>>>>>> 3239e5b0
 
 ## 1.0.0-rc1.1
 
